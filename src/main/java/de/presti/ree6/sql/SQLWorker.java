package de.presti.ree6.sql;

import com.google.gson.JsonObject;
import de.presti.ree6.sql.entities.*;
import de.presti.ree6.sql.entities.level.ChatUserLevel;
import de.presti.ree6.sql.entities.level.UserLevel;
import de.presti.ree6.sql.entities.level.VoiceUserLevel;
import de.presti.ree6.sql.entities.roles.AutoRole;
import de.presti.ree6.sql.entities.roles.ChatAutoRole;
import de.presti.ree6.sql.entities.roles.VoiceAutoRole;
import de.presti.ree6.sql.entities.stats.CommandStats;
import de.presti.ree6.sql.entities.stats.GuildCommandStats;
import de.presti.ree6.sql.entities.stats.Statistics;
import de.presti.ree6.sql.entities.webhook.*;
import de.presti.ree6.sql.entities.webhook.base.Webhook;
import de.presti.ree6.sql.entities.webhook.base.WebhookSocial;
import de.presti.ree6.sql.util.SettingsManager;
import io.sentry.Sentry;
import jakarta.persistence.PersistenceException;
import jakarta.persistence.Table;
import lombok.extern.slf4j.Slf4j;
import org.hibernate.Session;
import org.hibernate.exception.JDBCConnectionException;
import org.hibernate.query.Query;
import org.jetbrains.annotations.NotNull;
import org.jetbrains.annotations.Nullable;
import org.reflections.Reflections;
import org.reflections.util.ClasspathHelper;
import org.reflections.util.ConfigurationBuilder;

import javax.annotation.Nonnull;
import java.sql.SQLNonTransientConnectionException;
import java.text.SimpleDateFormat;
import java.time.LocalDate;
import java.util.*;
import java.util.concurrent.CompletableFuture;

/**
 * A Class to actually handle the SQL data.
 * Used to provide Data from the Database and to save Data into the Database.
 * <p>
 * Constructor to create a new Instance of the SQLWorker with a ref to the SQL-Connector.
 *
 * @param sqlConnector an Instance of the SQL-Connector to retrieve the data from.
 */
@Slf4j
@SuppressWarnings({"SqlNoDataSourceInspection", "SqlResolve", "unused", "SingleStatementInBlock"})
public record SQLWorker(SQLConnector sqlConnector) {

    //region Level

    //region Chat

    /**
     * Get the Chat XP Count of the give UserID from the given Guild.
     *
     * @param guildId the ID of the Guild.
     * @param userId  the ID of the User.
     * @return {@link Long} as XP Count.
     */
    public CompletableFuture<ChatUserLevel> getChatLevelData(long guildId, long userId) {
        return getEntity(new ChatUserLevel(), "FROM ChatUserLevel WHERE guildUserId.guildId=:gid AND guildUserId.userId=:uid", Map.of("gid", guildId, "uid", userId)).thenApply(x -> {
            if (x == null) {
                return new ChatUserLevel(guildId, userId, 0);
            }
            return x;
        });
    }

    /**
     * Check if the given combination of UserID and GuildID is saved in our Database.
     *
     * @param guildId the ID of the Guild.
     * @param userId  the ID of the User.
     * @return {@link Boolean} true if there was a match | false if there wasn't a match.
     */
    public CompletableFuture<Boolean> existsInChatLevel(long guildId, long userId) {
        return getEntity(new ChatUserLevel(), "FROM ChatUserLevel WHERE guildUserId.guildId=:gid AND guildUserId.userId=:uid", Map.of("gid", guildId, "uid", userId)).thenApply(Objects::nonNull);
    }

    /**
     * Give the wanted User more XP.
     *
     * @param guildId   the ID of the Guild.
     * @param userLevel the {@link ChatUserLevel} Entity with all the information.
     */
    public void addChatLevelData(long guildId, @Nonnull ChatUserLevel userLevel) {
        isOptOut(guildId, userLevel.getUserId()).thenAccept(optOut -> {
            if (!optOut) {
                updateEntity(userLevel);
            }
        });
    }

    /**
     * Get the Top list of the Guild Chat XP.
     *
     * @param guildId the ID of the Guild.
     * @param limit   the Limit of how many should be given back.
     * @return {@link List<ChatUserLevel>} as container of the User IDs.
     */
    public CompletableFuture<List<ChatUserLevel>> getTopChat(long guildId, int limit) {
        return getEntityList(new ChatUserLevel(), "FROM ChatUserLevel WHERE guildUserId.guildId=:gid ORDER BY experience DESC",
                Map.of("gid", guildId), limit);
    }

    /**
     * Get the Top list of the Guild Chat XP.
     *
     * @param guildId the ID of the Guild.
     * @return {@link List<Long>} as container of the User IDs.
     */
    public CompletableFuture<List<Long>> getAllChatLevelSorted(long guildId) {
        return getEntityList(new ChatUserLevel(), "FROM ChatUserLevel WHERE guildUserId.guildId=:gid ORDER BY experience DESC",
                Map.of("gid", guildId)).thenApply(x -> x.stream().map(UserLevel::getUserId).toList());
    }

    //endregion

    //region Voice

    /**
     * Get the Voice XP Count of the give UserID from the given Guild.
     *
     * @param guildId the ID of the Guild.
     * @param userId  the ID of the User.
     * @return {@link VoiceUserLevel} with information about the User Level.
     */
    public CompletableFuture<VoiceUserLevel> getVoiceLevelData(long guildId, long userId) {
        return getEntity(new VoiceUserLevel(), "FROM VoiceUserLevel WHERE guildUserId.guildId=:gid AND guildUserId.userId=:uid", Map.of("gid", guildId, "uid", userId)).thenApply(x -> {
            if (x == null) {
                return new VoiceUserLevel(guildId, userId, 0);
            }

            return x;
        });
    }

    /**
     * Check if the given combination of UserID and GuildID is saved in our Database.
     *
     * @param guildId the ID of the Guild.
     * @param userId  the ID of the User.
     * @return {@link Boolean} true if there was a match | false if there wasn't a match.
     */
    public CompletableFuture<Boolean> existsInVoiceLevel(long guildId, long userId) {
        return getEntity(new VoiceUserLevel(), "FROM VoiceUserLevel WHERE guildUserId.guildId=:gid AND guildUserId.userId=:uid", Map.of("gid", guildId, "uid", userId)).thenApply(Objects::nonNull);
    }

    /**
     * Give the wanted User more XP.
     *
     * @param guildId        the ID of the Guild.
     * @param voiceUserLevel the {@link VoiceUserLevel} Entity with all the information.
     */
    public void addVoiceLevelData(long guildId, @Nonnull VoiceUserLevel voiceUserLevel) {
        isOptOut(guildId, voiceUserLevel.getUserId()).thenAccept(optOut -> {
            if (!optOut) {
                updateEntity(voiceUserLevel);
            }
        });
    }

    /**
     * Get the Top list of the Guild Voice XP.
     *
     * @param guildId the ID of the Guild.
     * @param limit   the Limit of how many should be given back.
     * @return {@link List<VoiceUserLevel>} as container of the User IDs.
     */
    public CompletableFuture<List<VoiceUserLevel>> getTopVoice(long guildId, int limit) {
        // Return the list.
        return getEntityList(new VoiceUserLevel(),
                "FROM VoiceUserLevel WHERE guildUserId.guildId=:gid ORDER BY experience DESC", Map.of("gid", guildId), limit);
    }

    /**
     * Get the Top list of the Guild Voice XP.
     *
     * @param guildId the ID of the Guild.
     * @return {@link List<Long>} as container of the UserIds.
     */
    public CompletableFuture<List<Long>> getAllVoiceLevelSorted(long guildId) {
        // Creating an SQL Statement to get the Entries from the Level Table by the GuildID.
        return getEntityList(new VoiceUserLevel(), "FROM VoiceUserLevel WHERE guildUserId.guildId=:gid ORDER BY experience DESC", Map.of("gid", guildId))
                .thenApply(x -> x.stream().map(VoiceUserLevel::getUserId).toList());
    }

    //endregion

    //endregion

    //region Webhooks

    //region Logs

    /**
     * Get the LogWebhook data.
     *
     * @param guildId the ID of the Guild.
     * @return {@link Webhook} with all the needed data.
     */
    public CompletableFuture<WebhookLog> getLogWebhook(long guildId) {
        return getEntity(new WebhookLog(), "FROM WebhookLog WHERE guildId=:gid", Map.of("gid", guildId));
    }

    /**
     * Set the LogWebhook in our Database.
     *
     * @param guildId   the ID of the Guild.
     * @param channelId the ID of the Channel.
     * @param webhookId the ID of the Webhook.
     * @param authToken the Auth-token to verify the access.
     */
    public void setLogWebhook(long guildId, long channelId, long webhookId, String authToken) {
        getLogWebhook(guildId).thenAccept(webhookLog -> {
            if (webhookLog == null) {
                webhookLog = new WebhookLog();
                webhookLog.setGuildId(guildId);
            }

            webhookLog.setChannelId(channelId);
            webhookLog.setWebhookId(webhookId);
            webhookLog.setToken(authToken);

            updateEntity(webhookLog);
        });
    }

    /**
     * Check if the Log Webhook has been set in our Database for this Server.
     *
     * @param guildId the ID of the Guild.
     * @return {@link Boolean} if true, it has been set | if false, it hasn't been set.
     */
    public CompletableFuture<Boolean> isLogSetup(long guildId) {
        return getEntity(new WebhookLog(), "FROM WebhookLog WHERE guildId=:gid", Map.of("gid", guildId)).thenApply(Objects::nonNull);
    }

    /**
     * Check if the Log Webhook data is in our Database.
     *
     * @param webhookId the ID of the Webhook.
     * @param authToken the Auth-Token of the Webhook.
     * @return {@link Boolean} if true, it has been set | if false, it hasn't been set.
     */
    public CompletableFuture<Boolean> existsLogData(long webhookId, String authToken) {
        return getEntity(new WebhookLog(), "FROM WebhookLog WHERE webhookId=:cid AND token=:token", Map.of("cid", String.valueOf(webhookId), "token", authToken)).thenApply(Objects::nonNull);
    }

    /**
     * Set the LogWebhook in our Database.
     *
     * @param webhookId the ID of the Webhook.
     * @param authToken the Auth-Token of the Webhook.
     */
    public void deleteLogWebhook(long webhookId, String authToken) {
        getEntity(new WebhookLog(), "FROM WebhookLog WHERE webhookId=:cid AND token=:token", Map.of("cid", String.valueOf(webhookId), "token", authToken)).thenAccept(webhookLog -> {
            if (webhookLog != null) {
                deleteEntity(webhookLog);
            }
        });
    }

    //endregion

    //region Welcome

    /**
     * Get the WelcomeWebhooks data.
     *
     * @param guildId the ID of the Guild.
     * @return {@link WebhookWelcome} with all the needed data.
     */
    public CompletableFuture<WebhookWelcome> getWelcomeWebhook(long guildId) {
        return getEntity(new WebhookWelcome(), "FROM WebhookWelcome WHERE guildId=:gid", Map.of("gid", guildId));
    }

    /**
     * Set the WelcomeWebhooks in our Database.
     *
     * @param guildId   the ID of the Guild.
     * @param channelId the ID of the Channel.
     * @param webhookId the ID of the Webhook.
     * @param authToken the Auth-token to verify the access.
     */
    public void setWelcomeWebhook(long guildId, long channelId, long webhookId, String authToken) {
        getWelcomeWebhook(guildId).thenAccept(webhookWelcome -> {
            if (webhookWelcome == null) {
                webhookWelcome = new WebhookWelcome();
                webhookWelcome.setGuildId(guildId);
            }

            webhookWelcome.setChannelId(channelId);
            webhookWelcome.setWebhookId(webhookId);
            webhookWelcome.setToken(authToken);

            updateEntity(webhookWelcome);
        });
    }

    /**
     * Check if the Welcome Webhook has been set in our Database for this Server.
     *
     * @param guildId the ID of the Guild.
     * @return {@link Boolean} if true, it has been set | if false, it hasn't been set.
     */
    public CompletableFuture<Boolean> isWelcomeSetup(long guildId) {
        return getEntity(new WebhookWelcome(), "FROM WebhookWelcome WHERE guildId=:gid", Map.of("gid", guildId)).thenApply(Objects::nonNull);
    }

    //endregion

    //region Twitch Notifier

    /**
     * Get the TwitchNotify data.
     *
     * @param guildId    the ID of the Guild.
     * @param twitchName the Username of the Twitch User.
     * @return {@link WebhookTwitch} with all the needed data.
     */
    public CompletableFuture<WebhookTwitch> getTwitchWebhook(long guildId, String twitchName) {
        return getEntity(new WebhookTwitch(), "FROM WebhookTwitch WHERE guildAndId.guildId=:gid AND name=:name", Map.of("gid", guildId, "name", twitchName));
    }

    /**
     * Get the TwitchNotify data.
     *
     * @param twitchName the Username of the Twitch User.
     * @return {@link List<WebhookTwitch>} with all the needed data.
     */
    public CompletableFuture<List<WebhookTwitch>> getTwitchWebhooksByName(String twitchName) {
        return getEntityList(new WebhookTwitch(), "FROM WebhookTwitch WHERE name=:name", Map.of("name", twitchName));
    }

    /**
     * Get the all Twitch-Notifier.
     *
     * @return {@link List<>} the entry.
     */
    public CompletableFuture<List<String>> getAllTwitchNames() {
        return getEntityList(new WebhookTwitch(), "FROM WebhookTwitch", null).thenApply(x -> x.stream().map(WebhookTwitch::getName).toList());
    }

    /**
     * Get every Twitch-Notifier that has been set up for the given Guild.
     *
     * @param guildId the ID of the Guild.
     * @return {@link List<>} the entry.
     */
    public CompletableFuture<List<String>> getAllTwitchNames(long guildId) {
        return getAllTwitchWebhooks(guildId).thenApply(x -> x.stream().map(WebhookTwitch::getName).toList());
    }

    /**
     * Get every Twitch-Notifier that has been set up for the given Guild.
     *
     * @param guildId the ID of the Guild.
     * @return {@link List<>} the entry.
     */
    public CompletableFuture<List<WebhookTwitch>> getAllTwitchWebhooks(long guildId) {
        return getEntityList(new WebhookTwitch(), "FROM WebhookTwitch WHERE guildAndId.guildId=:gid", Map.of("gid", guildId));
    }

    /**
     * Set the TwitchNotify in our Database.
     *
     * @param guildId    the ID of the Guild.
     * @param channelId  the ID of the Channel.
     * @param webhookId  the ID of the Webhook.
     * @param authToken  the Auth-token to verify the access.
     * @param twitchName the Username of the Twitch User.
     */
    public void addTwitchWebhook(long guildId, long channelId, long webhookId, String authToken, String twitchName) {
        addTwitchWebhook(guildId, channelId, webhookId, authToken, twitchName, null);
    }

    /**
     * Set the TwitchNotify in our Database.
     *
     * @param guildId        the ID of the Guild.
     * @param channelId      the ID of the Channel.
     * @param webhookId      the ID of the Webhook.
     * @param authToken      the Auth-token to verify the access.
     * @param twitchName     the Username of the Twitch User.
     * @param messageContent custom message content.
     */
    public void addTwitchWebhook(long guildId, long channelId, long webhookId, String authToken, String twitchName, String messageContent) {
        if (messageContent == null)
            messageContent = "%name% is now Live on Twitch! Come and join the stream <%url%>!";

        String finalMessageContent = messageContent;
        getTwitchWebhook(guildId, twitchName).thenAccept(webhookTwitch -> {
            if (webhookTwitch == null) {
                webhookTwitch = new WebhookTwitch();
                webhookTwitch.setGuildId(guildId);
            }

            webhookTwitch.setChannelId(channelId);
            webhookTwitch.setWebhookId(webhookId);
            webhookTwitch.setToken(authToken);
            webhookTwitch.setName(twitchName);
            webhookTwitch.setMessage(finalMessageContent);

            // Add a new entry into the Database.
            updateEntity(webhookTwitch);
        });
    }

    /**
     * Remove a Twitch Notifier entry from our Database.
     *
     * @param guildId    the ID of the Guild.
     * @param twitchName the Name of the Twitch User.
     */
    public void removeTwitchWebhook(long guildId, String twitchName) {
        getTwitchWebhook(guildId, twitchName).thenAccept(webhook -> {
            // Check if there is a Webhook set.
            if (webhook != null) {
                // Delete the entry.
                deleteEntity(webhook);
            }
        });
    }

    /**
     * Check if the Twitch Webhook has been set in our Database for this Server.
     *
     * @param guildId the ID of the Guild.
     * @return {@link Boolean} if true, it has been set | if false, it hasn't been set.
     */
    public CompletableFuture<Boolean> isTwitchSetup(long guildId) {
        return getEntity(new WebhookTwitch(), "FROM WebhookTwitch WHERE guildAndId.guildId=?", Map.of("gid", guildId)).thenApply(Objects::nonNull);
    }

    /**
     * Check if the Twitch Webhook has been set for the given User in our Database for this Server.
     *
     * @param guildId    the ID of the Guild.
     * @param twitchName the Username of the Twitch User.
     * @return {@link Boolean} if true, it has been set | if false, it hasn't been set.
     */
    public CompletableFuture<Boolean> isTwitchSetup(long guildId, String twitchName) {
        return getEntity(new WebhookTwitch(), "FROM WebhookTwitch WHERE guildAndId.guildId=:gid AND name=:name", Map.of("gid", guildId, "name", twitchName)).thenApply(Objects::nonNull);
    }

    //endregion

    //region Instagram Notifier

    /**
     * Get the InstagramNotify data.
     *
     * @param guildId the ID of the Guild.
     * @param name    the Name of the Instagram User.
     * @return {@link WebhookInstagram} with all the needed data.
     */
    public CompletableFuture<WebhookInstagram> getInstagramWebhook(long guildId, String name) {
        return getEntity(new WebhookInstagram(), "FROM WebhookInstagram WHERE guildAndId.guildId=:gid AND name=:name", Map.of("gid", guildId, "name", name));
    }

    /**
     * Get the InstagramNotify data.
     *
     * @param name the Name of the Instagram User.
     * @return {@link List<WebhookInstagram>} with all the needed data.
     */
    public CompletableFuture<List<WebhookInstagram>> getInstagramWebhookByName(String name) {
        return getEntityList(new WebhookInstagram(), "FROM WebhookInstagram WHERE name=:name", Map.of("name", name));
    }

    /**
     * Get the all Instagram-Notifier.
     *
     * @return {@link List<>} the entry.
     */
    public CompletableFuture<List<String>> getAllInstagramUsers() {
        return getEntityList(new WebhookInstagram(), "FROM WebhookInstagram", null).thenApply(x -> x.stream().map(WebhookInstagram::getName).toList());
    }

    /**
     * Get every Instagram-Notifier that has been set up for the given Guild.
     *
     * @param guildId the ID of the Guild.
     * @return {@link List<>} the entry.
     */
    public CompletableFuture<List<String>> getAllInstagramUsers(long guildId) {
        return getAllInstagramWebhooks(guildId).thenApply(x -> x.stream().map(WebhookInstagram::getName).toList());
    }

    /**
     * Get every Instagram-Notifier that has been set up for the given Guild.
     *
     * @param guildId the ID of the Guild.
     * @return {@link List<>} the entry.
     */
    public CompletableFuture<List<WebhookInstagram>> getAllInstagramWebhooks(long guildId) {
        return getEntityList(new WebhookInstagram(), "FROM WebhookInstagram WHERE guildAndId.guildId=:gid", Map.of("gid", guildId));
    }

    /**
     * Set the InstagramNotify in our Database.
     *
     * @param guildId   the ID of the Guild.
     * @param channelId the ID of the Channel.
     * @param webhookId the ID of the Webhook.
     * @param authToken the Auth-token to verify the access.
     * @param name      the Name of the Instagram User.
     */
    public void addInstagramWebhook(long guildId, long channelId, long webhookId, String authToken, String name) {
        addInstagramWebhook(guildId, channelId, webhookId, authToken, name, null);
    }

    /**
     * Set the InstagramNotify in our Database.
     *
     * @param guildId        the ID of the Guild.
     * @param channelId      the ID of the Channel.
     * @param webhookId      the ID of the Webhook.
     * @param authToken      the Auth-token to verify the access.
     * @param name           the Name of the Instagram User.
     * @param messageContent custom message content.
     */
    public void addInstagramWebhook(long guildId, long channelId, long webhookId, String authToken, String name, String messageContent) {
        if (messageContent == null)
            messageContent = "%name% just posted something on their Instagram!";

        // Check if there is already a Webhook set.
        String finalMessageContent = messageContent;
        getInstagramWebhook(guildId, name).thenAccept(webhook -> {
            if (webhook == null) {
                webhook = new WebhookInstagram();
                webhook.setGuildId(guildId);
            }

            webhook.setChannelId(channelId);
            webhook.setWebhookId(webhookId);
            webhook.setToken(authToken);
            webhook.setName(name);
            webhook.setMessage(finalMessageContent);

            // Add a new entry into the Database.
            updateEntity(webhook);
        });
    }


    /**
     * Remove an Instagram Notifier entry from our Database.
     *
     * @param guildId the ID of the Guild.
     * @param name    the Name of the Instagram User.
     */
    public void removeInstagramWebhook(long guildId, String name) {

        getInstagramWebhook(guildId, name).thenAccept(webhook -> {
            // Check if there is a Webhook set.
            if (webhook != null) {
                // Delete the entry.
                deleteEntity(webhook);
            }
        });
    }

    /**
     * Check if the Instagram Webhook has been set in our Database for this Server.
     *
     * @param guildId the ID of the Guild.
     * @return {@link Boolean} if true, it has been set | if false, it hasn't been set.
     */
    public CompletableFuture<Boolean> isInstagramSetup(long guildId) {
        return getEntity(new WebhookInstagram(), "FROM WebhookInstagram WHERE guildAndId.guildId=:gid", Map.of("gid", guildId)).thenApply(Objects::nonNull);
    }

    /**
     * Check if the Instagram Webhook has been set for the given User in our Database for this Server.
     *
     * @param guildId the ID of the Guild.
     * @param name    the Name of the Instagram User.
     * @return {@link Boolean} if true, it has been set | if false, it hasn't been set.
     */
    public CompletableFuture<Boolean> isInstagramSetup(long guildId, String name) {
        return getEntity(new WebhookInstagram(), "FROM WebhookInstagram WHERE guildAndId.guildId=:gid AND name=:name", Map.of("gid", guildId, "name", name)).thenApply(Objects::nonNull);
    }

    //endregion

    //region Reddit Notifier

    /**
     * Get the RedditNotify data.
     *
     * @param guildId   the ID of the Guild.
     * @param subreddit the Name of the Subreddit.
     * @return {@link WebhookReddit} with all the needed data.
     */
    public CompletableFuture<WebhookReddit> getRedditWebhook(long guildId, String subreddit) {
        return getEntity(new WebhookReddit(), "FROM WebhookReddit WHERE guildAndId.guildId=:gid AND subreddit=:name", Map.of("gid", guildId, "name", subreddit));
    }

    /**
     * Get the RedditNotify data.
     *
     * @param subreddit the Name of the Subreddit.
     * @return {@link List<WebhookReddit>} with all the needed data.
     */
    public CompletableFuture<List<WebhookReddit>> getRedditWebhookBySub(String subreddit) {
        return getEntityList(new WebhookReddit(), "FROM WebhookReddit WHERE subreddit=:name", Map.of("name", subreddit));
    }

    /**
     * Get the all Reddit-Notifier.
     *
     * @return {@link List<>} the entry.
     */
    public CompletableFuture<List<String>> getAllSubreddits() {
        return getEntityList(new WebhookReddit(), "FROM WebhookReddit", null).thenApply(x -> x.stream().map(WebhookReddit::getSubreddit).toList());
    }

    /**
     * Get every Reddit-Notifier that has been set up for the given Guild.
     *
     * @param guildId the ID of the Guild.
     * @return {@link List<>} the entry.
     */
    public CompletableFuture<List<String>> getAllSubreddits(long guildId) {
        return getAllRedditWebhooks(guildId).thenApply(x -> x.stream().map(WebhookReddit::getSubreddit).toList());
    }

    /**
     * Get every Reddit-Notifier that has been set up for the given Guild.
     *
     * @param guildId the ID of the Guild.
     * @return {@link List<>} the entry.
     */
    public CompletableFuture<List<WebhookReddit>> getAllRedditWebhooks(long guildId) {
        return getEntityList(new WebhookReddit(), "FROM WebhookReddit WHERE guildAndId.guildId=:gid", Map.of("gid", guildId));
    }

    /**
     * Set the RedditNotify in our Database.
     *
     * @param guildId   the ID of the Guild.
     * @param channelId the ID of the Channel.
     * @param webhookId the ID of the Webhook.
     * @param authToken the Auth-token to verify the access.
     * @param subreddit the Name of the Subreddit.
     */
    public void addRedditWebhook(long guildId, long channelId, long webhookId, String authToken, String subreddit) {
        addRedditWebhook(guildId, channelId, webhookId, authToken, subreddit, null);
    }

    /**
     * Set the RedditNotify in our Database.
     *
     * @param guildId        the ID of the Guild.
     * @param channelId      the ID of the Channel.
     * @param webhookId      the ID of the Webhook.
     * @param authToken      the Auth-token to verify the access.
     * @param subreddit      the Name of the Subreddit.
     * @param messageContent custom message content.
     */
    public void addRedditWebhook(long guildId, long channelId, long webhookId, String authToken, String subreddit, String messageContent) {
        if (messageContent == null)
            messageContent = "%name% got a new post check it out <%url%>!";

        // Check if there is already a Webhook set.
        String finalMessageContent = messageContent;
        getRedditWebhook(guildId, subreddit).thenAccept(webhook -> {
            if (webhook == null) {
                webhook = new WebhookReddit();
                webhook.setGuildId(guildId);
            }

            webhook.setChannelId(channelId);
            webhook.setWebhookId(webhookId);
            webhook.setToken(authToken);
            webhook.setSubreddit(subreddit);
            webhook.setMessage(finalMessageContent);

            // Add a new entry into the Database.
            updateEntity(webhook);
        });
    }

    /**
     * Remove a Reddit Notifier entry from our Database.
     *
     * @param guildId   the ID of the Guild.
     * @param subreddit the Name of the Subreddit.
     */
    public void removeRedditWebhook(long guildId, String subreddit) {
        getRedditWebhook(guildId, subreddit).thenAccept(webhook -> {
            // Check if there is a Webhook set.
            if (webhook != null) {
                // Delete the entry.
                deleteEntity(webhook);
            }
        });
    }

    /**
     * Check if the Reddit Webhook has been set in our Database for this Server.
     *
     * @param guildId the ID of the Guild.
     * @return {@link Boolean} if true, it has been set | if false, it hasn't been set.
     */
    public CompletableFuture<Boolean> isRedditSetup(long guildId) {
        return getEntity(new WebhookReddit(), "FROM WebhookReddit WHERE guildAndId.guildId=:gid", Map.of("gid", guildId)).thenApply(Objects::nonNull);
    }

    /**
     * Check if the Reddit Webhook has been set for the given User in our Database for this Server.
     *
     * @param guildId   the ID of the Guild.
     * @param subreddit the Name of the Subreddit.
     * @return {@link Boolean} if true, it has been set | if false, it hasn't been set.
     */
    public CompletableFuture<Boolean> isRedditSetup(long guildId, String subreddit) {
        return getEntity(new WebhookReddit(), "FROM WebhookReddit WHERE guildAndId.guildId=:gid AND subreddit=:name", Map.of("gid", guildId, "name", subreddit)).thenApply(Objects::nonNull);
    }

    //endregion

    //region YouTube Notifier

    /**
     * Get the YouTubeNotify data.
     *
     * @param guildId        the ID of the Guild.
     * @param youtubeChannel the Username of the YouTube channel.
     * @return {@link WebhookYouTube} with all the needed data.
     */
    public CompletableFuture<WebhookYouTube> getYouTubeWebhook(long guildId, String youtubeChannel) {
        return getEntity(new WebhookYouTube(), "FROM WebhookYouTube WHERE guildAndId.guildId=:gid AND name=:name", Map.of("gid", guildId, "name", youtubeChannel));
    }

    /**
     * Get the YouTubeNotify data.
     *
     * @param youtubeChannel the Username of the YouTube channel.
     * @return {@link List<WebhookYouTube>} with all the needed data.
     */
    public CompletableFuture<List<WebhookYouTube>> getYouTubeWebhooksByName(String youtubeChannel) {
        return getEntityList(new WebhookYouTube(), "FROM WebhookYouTube WHERE name=:name", Map.of("name", youtubeChannel));
    }

    /**
     * Get the all YouTube-Notifier.
     *
     * @return {@link List<>} the entry.
     */
    public CompletableFuture<List<String>> getAllYouTubeChannels() {
        return getEntityList(new WebhookYouTube(), "FROM WebhookYouTube", null).thenApply(webhooks -> webhooks.stream().map(WebhookYouTube::getName).toList());
    }

    /**
     * Get every YouTube-Notifier that has been set up for the given Guild.
     *
     * @param guildId the ID of the Guild.
     * @return {@link List<>} the entry.
     */
    public CompletableFuture<List<String>> getAllYouTubeChannels(long guildId) {
        return getAllYouTubeWebhooks(guildId).thenApply(webhooks -> webhooks.stream().map(WebhookYouTube::getName).toList());
    }

    /**
     * Get every YouTube-Notifier that has been set up for the given Guild.
     *
     * @param guildId the ID of the Guild.
     * @return {@link List<>} the entry.
     */
    public CompletableFuture<List<WebhookYouTube>> getAllYouTubeWebhooks(long guildId) {
        return getEntityList(new WebhookYouTube(), "FROM WebhookYouTube WHERE guildAndId.guildId=:gid", Map.of("gid", guildId));
    }

    /**
     * Set the YouTubeNotify in our Database.
     *
     * @param guildId        the ID of the Guild.
     * @param channelId      the ID of the Channel.
     * @param webhookId      the ID of the Webhook.
     * @param authToken      the Auth-token to verify the access.
     * @param youtubeChannel the Username of the YouTube channel.
     */
    public void addYouTubeWebhook(long guildId, long channelId, long webhookId, String authToken, String youtubeChannel) {
        addYouTubeWebhook(guildId, channelId, webhookId, authToken, youtubeChannel, null);
    }

    /**
     * Set the YouTubeNotify in our Database.
     *
     * @param guildId        the ID of the Guild.
     * @param channelId      the ID of the Channel.
     * @param webhookId      the ID of the Webhook.
     * @param authToken      the Auth-token to verify the access.
     * @param youtubeChannel the Username of the YouTube channel.
     * @param messageContent custom message content.
     */
    public void addYouTubeWebhook(long guildId, long channelId, long webhookId, String authToken, String youtubeChannel, String messageContent) {
        if (messageContent == null)
            messageContent = "%name% just uploaded a new Video! Check it out <%url%>!";

        // Check if there is already a Webhook set.
        String finalMessageContent = messageContent;
        getYouTubeWebhook(guildId, youtubeChannel).thenAccept(webhook -> {
            if (webhook == null) {
                webhook = new WebhookYouTube();
                webhook.setGuildId(guildId);
            }

            webhook.setChannelId(channelId);
            webhook.setWebhookId(webhookId);
            webhook.setToken(authToken);
            webhook.setName(youtubeChannel);
            webhook.setMessage(finalMessageContent);

            // Add a new entry into the Database.
            updateEntity(webhook);
        });
    }

    /**
     * Remove a YouTube Notifier entry from our Database.
     *
     * @param guildId        the ID of the Guild.
     * @param youtubeChannel the Name of the YouTube channel.
     */
    public void removeYouTubeWebhook(long guildId, String youtubeChannel) {
        getYouTubeWebhook(guildId, youtubeChannel).thenAccept(webhook -> {
            if (webhook != null) {
                deleteEntity(webhook);
            }
        });
    }

    /**
     * Check if the YouTube Webhook has been set in our Database for this Server.
     *
     * @param guildId the ID of the Guild.
     * @return {@link Boolean} if true, it has been set | if false, it hasn't been set.
     */
    public CompletableFuture<Boolean> isYouTubeSetup(long guildId) {
        return getEntity(new WebhookYouTube(), "FROM WebhookYouTube WHERE guildAndId.guildId=:gid", Map.of("gid", guildId)).thenApply(Objects::nonNull);
    }

    /**
     * Check if the YouTube Webhook has been set for the given User in our Database for this Server.
     *
     * @param guildId        the ID of the Guild.
     * @param youtubeChannel the Username of the YouTube channel.
     * @return {@link Boolean} if true, it has been set | if false, it hasn't been set.
     */
    public CompletableFuture<Boolean> isYouTubeSetup(long guildId, String youtubeChannel) {
        return getEntity(new WebhookYouTube(), "FROM WebhookYouTube WHERE guildAndId.guildId=:gid AND name=:name", Map.of("gid", guildId, "name", youtubeChannel)).thenApply(Objects::nonNull);
    }

    //endregion

    //region Twitter Notifier

    /**
     * Get the Twitter-Notify data.
     *
     * @param guildId     the ID of the Guild.
     * @param twitterName the Username of the Twitter User.
     * @return {@link WebhookTwitter} with all the needed data.
     */
    public CompletableFuture<WebhookTwitter> getTwitterWebhook(long guildId, String twitterName) {
        return getEntity(new WebhookTwitter(), "FROM WebhookTwitter WHERE guildAndId.guildId=:gid AND name=:name", Map.of("gid", guildId, "name", twitterName));
    }

    /**
     * Get the TwitterNotify data.
     *
     * @param twitterName the Username of the Twitter User.
     * @return {@link List<WebhookTwitter>} with all the needed data.
     */
    public CompletableFuture<List<WebhookTwitter>> getTwitterWebhooksByName(String twitterName) {
        return getEntityList(new WebhookTwitter(), "FROM WebhookTwitter WHERE name=:name", Map.of("name", twitterName));
    }

    /**
     * Get the all Twitter-Notifier.
     *
     * @return {@link List<>} the entry.
     */
    public CompletableFuture<List<String>> getAllTwitterNames() {
        return getEntityList(new WebhookTwitter(), "FROM WebhookTwitter", null).thenApply(x -> x.stream().map(WebhookTwitter::getName).toList());
    }

    /**
     * Get every Twitter-Notifier that has been set up for the given Guild.
     *
     * @param guildId the ID of the Guild.
     * @return {@link List<>} the entry.
     */
    public CompletableFuture<List<String>> getAllTwitterNames(long guildId) {
        return getAllTwitterWebhooks(guildId).thenApply(x -> x.stream().map(WebhookTwitter::getName).toList());
    }

    /**
     * Get every Twitter-Notifier that has been set up for the given Guild.
     *
     * @param guildId the ID of the Guild.
     * @return {@link List<>} the entry.
     */
    public CompletableFuture<List<WebhookTwitter>> getAllTwitterWebhooks(long guildId) {
        return getEntityList(new WebhookTwitter(), "FROM WebhookTwitter WHERE guildAndId.guildId=:gid", Map.of("gid", guildId));
    }

    /**
     * Set the TwitterNotify in our Database.
     *
     * @param guildId     the ID of the Guild.
     * @param channelId   the ID of the Channel.
     * @param webhookId   the ID of the Webhook.
     * @param authToken   the Auth-token to verify the access.
     * @param twitterName the Username of the Twitter User.
     */
    public void addTwitterWebhook(long guildId, long channelId, long webhookId, String authToken, String twitterName) {
        addTwitterWebhook(guildId, channelId, webhookId, authToken, twitterName, null);
    }

    /**
     * Set the TwitterNotify in our Database.
     *
     * @param guildId        the ID of the Guild.
     * @param channelId      the ID of the Channel.
     * @param webhookId      the ID of the Webhook.
     * @param authToken      the Auth-token to verify the access.
     * @param twitterName    the Username of the Twitter User.
     * @param messageContent custom message content.
     */
    public void addTwitterWebhook(long guildId, long channelId, long webhookId, String authToken, String twitterName, String messageContent) {
        if (messageContent == null)
            messageContent = "%name% tweeted something! Check it out <%url%>!";

        // Check if there is already a Webhook set.
        String finalMessageContent = messageContent;
        getTwitterWebhook(guildId, twitterName).thenAccept(webhook -> {
            if (webhook == null) {
                webhook = new WebhookTwitter();
                webhook.setGuildId(guildId);
            }

            webhook.setChannelId(channelId);
            webhook.setWebhookId(webhookId);
            webhook.setToken(authToken);
            webhook.setName(twitterName);
            webhook.setMessage(finalMessageContent);

            // Add a new entry into the Database.
            updateEntity(webhook);
        });
    }

    /**
     * Remove a Twitter Notifier entry from our Database.
     *
     * @param guildId     the ID of the Guild.
     * @param twitterName the Name of the Twitter User.
     */
    public void removeTwitterWebhook(long guildId, String twitterName) {
        getTwitterWebhook(guildId, twitterName).thenAccept(webhook -> {
            if (webhook != null) {
                deleteEntity(webhook);
            }
        });
    }

    /**
     * Check if the Twitter Webhook has been set in our Database for this Server.
     *
     * @param guildId the ID of the Guild.
     * @return {@link Boolean} if true, it has been set | if false, it hasn't been set.
     */
    public CompletableFuture<Boolean> isTwitterSetup(long guildId) {
        return getEntity(new WebhookTwitter(), "FROM WebhookTwitter WHERE guildAndId.guildId=:gid", Map.of("gid", guildId)).thenApply(Objects::nonNull);
    }

    /**
     * Check if the Twitter Webhook has been set for the given User in our Database for this Server.
     *
     * @param guildId     the ID of the Guild.
     * @param twitterName the Username of the Twitter User.
     * @return {@link Boolean} if true, it has been set | if false, it hasn't been set.
     */
    public CompletableFuture<Boolean> isTwitterSetup(long guildId, String twitterName) {
        return getEntity(new WebhookTwitter(), "FROM WebhookTwitter WHERE guildAndId.guildId=:gid AND name=:name", Map.of("gid", guildId, "name", twitterName)).thenApply(Objects::nonNull);
    }

    //endregion

    //region TikTok Notifier

    /**
     * Get the TikTok-Notify data.
     *
     * @param guildId  the ID of the Guild.
     * @param tiktokId the ID of the TikTok User.
     * @return {@link WebhookTikTok} with all the needed data.
     */
    public CompletableFuture<WebhookTikTok> getTikTokWebhook(long guildId, String tiktokId) {
        return getEntity(new WebhookTikTok(), "FROM WebhookTikTok WHERE guildAndId.guildId=:gid AND name=:name", Map.of("gid", guildId, "name", tiktokId));
    }

    /**
     * Get the TikTokNotify data.
     *
     * @param tiktokId the ID of the TikTok User.
     * @return {@link List<WebhookTikTok>} with all the needed data.
     */
    public CompletableFuture<List<WebhookTikTok>> getTikTokWebhooksByName(String tiktokId) {
        return getEntityList(new WebhookTikTok(), "FROM WebhookTikTok WHERE name=:name", Map.of("name", tiktokId));
    }

    /**
     * Get the all TikTok-Notifier.
     *
     * @return {@link List<>} the entry.
     */
    public CompletableFuture<List<String>> getAllTikTokNames() {
        return getEntityList(new WebhookTikTok(), "FROM WebhookTikTok", null).thenApply(x -> x.stream().map(WebhookTikTok::getName).toList());
    }

    /**
     * Get every TikTok-Notifier that has been set up for the given Guild.
     *
     * @param guildId the ID of the Guild.
     * @return {@link List<>} the entry.
     */
    public CompletableFuture<List<String>> getAllTikTokNames(long guildId) {
        return getAllTikTokWebhooks(guildId).thenApply(x -> x.stream().map(WebhookTikTok::getName).toList());
    }

    /**
     * Get every TikTok-Notifier that has been set up for the given Guild.
     *
     * @param guildId the ID of the Guild.
     * @return {@link List<>} the entry.
     */
    public CompletableFuture<List<WebhookTikTok>> getAllTikTokWebhooks(long guildId) {
        return getEntityList(new WebhookTikTok(), "FROM WebhookTikTok WHERE guildAndId.guildId=:gid", Map.of("gid", guildId));
    }

    /**
     * Set the TikTokNotify in our Database.
     *
     * @param guildId   the ID of the Guild.
     * @param channelId the ID of the Channel.
     * @param webhookId the ID of the Webhook.
     * @param authToken the Auth-token to verify the access.
     * @param tiktokId  the ID of the TikTok User.
     */
    public void addTikTokWebhook(long guildId, long channelId, long webhookId, String authToken, String tiktokId) {
        addTikTokWebhook(guildId, channelId, webhookId, authToken, tiktokId, null);
    }

    /**
     * Set the TikTokNotify in our Database.
     *
     * @param guildId        the ID of the Guild.
     * @param channelId      the ID of the Channel.
     * @param webhookId      the ID of the Webhook.
     * @param authToken      the Auth-token to verify the access.
     * @param tiktokId       the ID of the TikTok User.
     * @param messageContent custom message content.
     */
    public void addTikTokWebhook(long guildId, long channelId, long webhookId, String authToken, String tiktokId, String messageContent) {
        if (messageContent == null)
            messageContent = "%name% just posted something new on TikTok!";

        // Check if there is already a Webhook set.
        String finalMessageContent = messageContent;
        getTikTokWebhook(guildId, tiktokId).thenAccept(webhook -> {
            if (webhook == null) {
                webhook = new WebhookTikTok();
                webhook.setGuildId(guildId);
            }

            webhook.setChannelId(channelId);
            webhook.setWebhookId(webhookId);
            webhook.setToken(authToken);
            webhook.setName(tiktokId);
            webhook.setMessage(finalMessageContent);

            // Add a new entry into the Database.
            updateEntity(webhook);
        });
    }

    /**
     * Remove a TikTok Notifier entry from our Database.
     *
     * @param guildId  the ID of the Guild.
     * @param tiktokId the ID of the TikTok User.
     */
    public void removeTikTokWebhook(long guildId, String tiktokId) {
        getTikTokWebhook(guildId, tiktokId).thenAccept(webhook -> {
            // Check if there is a Webhook set.
            if (webhook != null) {
                // Delete the entry.
                deleteEntity(webhook);
            }
        });
    }

    /**
     * Check if the TikTok Webhook has been set in our Database for this Server.
     *
     * @param guildId the ID of the Guild.
     * @return {@link Boolean} if true, it has been set | if false, it hasn't been set.
     */
    public CompletableFuture<Boolean> isTikTokSetup(long guildId) {
        return getEntity(new WebhookTikTok(), "FROM WebhookTikTok WHERE guildAndId.guildId=:gid", Map.of("gid", guildId)).thenApply(Objects::nonNull);
    }

    /**
     * Check if the TikTok Webhook has been set for the given User in our Database for this Server.
     *
     * @param guildId  the ID of the Guild.
     * @param tiktokId the ID of the TikTok User.
     * @return {@link Boolean} if true, it has been set | if false, it hasn't been set.
     */
    public CompletableFuture<Boolean> isTikTokSetup(long guildId, String tiktokId) {
        return getEntity(new WebhookTikTok(), "FROM WebhookTikTok WHERE guildAndId.guildId=:gid AND name=:name", Map.of("gid", guildId, "name", tiktokId)).thenApply(Objects::nonNull);
    }

    //endregion

    //region RSS Notifier

    /**
     * Get the RSS-Feed data.
     *
     * @param guildId the ID of the Guild.
     * @param url     the Url of the RSS-Feed.
     * @return {@link RSSFeed} with all the needed data.
     */
    public CompletableFuture<RSSFeed> getRSSWebhook(long guildId, String url) {
        return getEntity(new RSSFeed(), "FROM RSSFeed WHERE guildAndId.guildId=:gid AND url=:url", Map.of("gid", guildId, "url", url));
    }

    /**
     * Get the RSS-Feed data.
     *
     * @param url the Url of the RSS-Feed.
     * @return {@link List<RSSFeed>} with all the needed data.
     */
    public CompletableFuture<List<RSSFeed>> getRSSWebhooksByUrl(String url) {
        return getEntityList(new RSSFeed(), "FROM RSSFeed WHERE url=:url", Map.of("url", url));
    }

    /**
     * Get the all RSS-Feeds.
     *
     * @return {@link List<>} the entry.
     */
    public CompletableFuture<List<String>> getAllRSSUrls() {
        return getEntityList(new RSSFeed(), "FROM RSSFeed", null).thenApply(x -> x.stream().map(RSSFeed::getUrl).toList());
    }

    /**
     * Get every RSS-Feed that has been set up for the given Guild.
     *
     * @param guildId the ID of the Guild.
     * @return {@link List<>} the entry.
     */
    public CompletableFuture<List<String>> getAllRSSUrls(long guildId) {
        return getAllRSSWebhooks(guildId).thenApply(x -> x.stream().map(RSSFeed::getUrl).toList());
    }

    /**
     * Get every RSS-Feed that has been set up for the given Guild.
     *
     * @param guildId the ID of the Guild.
     * @return {@link List<>} the entry.
     */
    public CompletableFuture<List<RSSFeed>> getAllRSSWebhooks(long guildId) {
        return getEntityList(new RSSFeed(), "FROM RSSFeed WHERE guildAndId.guildId=:gid", Map.of("gid", guildId));
    }

    /**
     * Set the RSS-Feed in our Database.
     *
     * @param guildId   the ID of the Guild.
     * @param channelId the ID of the Channel.
     * @param webhookId the ID of the Webhook.
     * @param authToken the Auth-token to verify the access.
     * @param url       the Url of the RSS-Feed.
     */
    public void addRSSWebhook(long guildId, long channelId, long webhookId, String authToken, String url) {
        getRSSWebhook(guildId, url).thenAccept(webhook -> {
            // Check if there is already a Webhook set.

            if (webhook == null) {
                webhook = new RSSFeed();
                webhook.setGuildId(guildId);
            }

            webhook.setChannelId(channelId);
            webhook.setWebhookId(webhookId);
            webhook.setToken(authToken);
            webhook.setUrl(url);

            // Add a new entry into the Database.
            updateEntity(webhook);
        });
    }

    /**
     * Remove an RSS-Feed entry from our Database.
     *
     * @param guildId the ID of the Guild.
     * @param url     the Url of the RSS-Feed.
     */
    public void removeRSSWebhook(long guildId, String url) {
        getRSSWebhook(guildId, url).thenAccept(x -> {
            // Check if there is a Webhook set.
            if (x != null) {
                // Delete the entry.
                deleteEntity(x);
            }
        });
    }

    /**
     * Check if the RSS-Feed has been set in our Database for this Server.
     *
     * @param guildId the ID of the Guild.
     * @return {@link Boolean} if true, it has been set | if false, it hasn't been set.
     */
    public CompletableFuture<Boolean> isRSSSetup(long guildId) {
        return getEntity(new RSSFeed(), "FROM RSSFeed WHERE guildAndId.guildId=:gid", Map.of("gid", guildId)).thenApply(Objects::nonNull);
    }

    /**
     * Check if the RSS-Feed has been set for the given Url in our Database for this Server.
     *
     * @param guildId the ID of the Guild.
     * @param url     the Url of the RSS-Feed.
     * @return {@link Boolean} if true, it has been set | if false, it hasn't been set.
     */
    public CompletableFuture<Boolean> isRSSSetup(long guildId, String url) {
        return getEntity(new RSSFeed(), "FROM RSSFeed WHERE guildAndId.guildId=:gid AND url=:url", Map.of("gid", guildId, "url", url)).thenApply(Objects::nonNull);
    }

    //endregion

    //endregion

    //region Roles

    //region AutoRoles

    /**
     * Get the all AutoRoles saved in our Database from the given Guild.
     *
     * @param guildId the ID of the Guild.
     * @return {@link List<AutoRole>} as List with all Roles.
     */
    public CompletableFuture<List<AutoRole>> getAutoRoles(long guildId) {
        return getEntityList(new AutoRole(), "FROM AutoRole WHERE guildRoleId.guildId=:gid", Map.of("gid", guildId));
    }

    /**
     * Add an AutoRole in our Database.
     *
     * @param guildId the ID of the Guild.
     * @param roleId  the ID of the Role.
     */
    public void addAutoRole(long guildId, long roleId) {
        isAutoRoleSetup(guildId, roleId).thenAccept(x -> {
            if (x) return;

            // Add a new entry into the Database.
            updateEntity(new AutoRole(guildId, roleId));
        });
    }

    /**
     * Remove a AutoRole from our Database.
     *
     * @param guildId the ID of the Guild.
     * @param roleId  the ID of the Role.
     */
    public void removeAutoRole(long guildId, long roleId) {
        getEntity(new AutoRole(), "FROM AutoRole WHERE guildRoleId.guildId=:gid AND guildRoleId.roleId=:rid ", Map.of("gid", guildId, "rid", roleId)).thenAccept(autoRole -> {
            // Check if there is a role in the database.
            if (autoRole == null) return;

            // Delete the entry.
            deleteEntity(autoRole);
        });
    }

    /**
     * Check if an AutoRole has been set in our Database for this Server.
     *
     * @param guildId the ID of the Guild.
     * @return {@link Boolean} as result if true, there is a role in our Database | if false, we couldn't find anything.
     */
    public CompletableFuture<Boolean> isAutoRoleSetup(long guildId) {
        return getEntity(new AutoRole(), "FROM AutoRole WHERE guildRoleId.guildId=:gid ", Map.of("gid", guildId)).thenApply(Objects::nonNull);
    }

    /**
     * Check if an AutoRole has been set in our Database for this Server.
     *
     * @param guildId the ID of the Guild.
     * @param roleId  the ID of the Role.
     * @return {@link Boolean} as result if true, there is a role in our Database | if false, we couldn't find anything.
     */
    public CompletableFuture<Boolean> isAutoRoleSetup(long guildId, long roleId) {
        return getEntity(new AutoRole(), "FROM AutoRole WHERE guildRoleId.guildId=:gid AND guildRoleId.roleId=:rid ",
                Map.of("gid", guildId, "rid", roleId)).thenApply(Objects::nonNull);
    }

    //endregion

    //region Level Rewards

    //region Chat Rewards

    /**
     * Get the all Chat Rewards saved in our Database from the given Guild.
     *
     * @param guildId the ID of the Guild.
     * @return {@link HashMap<>} as List with all Role IDs and the needed Level.
     */
    public CompletableFuture<Map<Long, Long>> getChatLevelRewards(long guildId) {
        return getEntityList(new VoiceAutoRole(), "FROM ChatAutoRole WHERE guildRoleId.guildId=:gid", Map.of("gid", guildId)).thenApply(x -> {
            // Create a new HashMap to save the Role Ids and their needed level.
            Map<Long, Long> rewards = new HashMap<>();

            x.forEach(chatAutoRole -> rewards.put(chatAutoRole.getLevel(), chatAutoRole.getRoleId()));

            return rewards;
        });
    }

    /**
     * Add a Chat Level Reward Role in our Database.
     *
     * @param guildId the ID of the Guild.
     * @param roleId  the ID of the Role.
     * @param level   the Level required getting this Role.
     */
    public void addChatLevelReward(long guildId, long roleId, long level) {
        isChatLevelRewardSetup(guildId, roleId, level).thenAccept(x -> {
            if (x) return;

            // Add a new entry into the Database.
            updateEntity(new ChatAutoRole(guildId, roleId, level));
        });
    }

    /**
     * Remove a Chat Level Reward Role from our Database.
     *
     * @param guildId the ID of the Guild.
     * @param level   the Level required getting this Role.
     */
    public void removeChatLevelReward(long guildId, long level) {
        getEntity(new ChatAutoRole(), "FROM ChatAutoRole WHERE guildRoleId.guildId=:gid AND level=:lvl",
                Map.of("gid", guildId, "lvl", level)).thenAccept(chatAutoRole -> {
            // Check if there is a role in the database.
            if (chatAutoRole == null) return;
            deleteEntity(chatAutoRole);
        });
    }

    /**
     * Remove a Chat Level Reward Role from our Database.
     *
     * @param guildId the ID of the Guild.
     * @param roleId  the ID of the Role.
     * @param level   the Level required getting this Role.
     */
    public void removeChatLevelReward(long guildId, long roleId, long level) {
        getEntity(new ChatAutoRole(), "FROM ChatAutoRole WHERE guildRoleId.guildId=:gid AND guildRoleId.roleId=:rid AND level=:lvl",
                Map.of("gid", guildId, "rid", roleId, "lvl", level)).thenAccept(chatAutoRole -> {
            // Check if there is a role in the database.
            if (chatAutoRole == null) return;

            deleteEntity(chatAutoRole);
        });
    }

    /**
     * Check if a Chat Level Reward has been set in our Database for this Server.
     *
     * @param guildId the ID of the Guild.
     * @return {@link Boolean} as result if true, there is a role in our Database | if false, we couldn't find anything.
     */
    public CompletableFuture<Boolean> isChatLevelRewardSetup(long guildId) {
        return getEntity(new ChatAutoRole(), "FROM ChatAutoRole WHERE guildRoleId.guildId=:gid", Map.of("gid", guildId)).thenApply(Objects::nonNull);
    }

    /**
     * Check if a Chat Level Reward has been set in our Database for this Server.
     *
     * @param guildId the ID of the Guild.
     * @param roleId  the ID of the Role.
     * @return {@link Boolean} as result if true, there is a role in our Database | if false, we couldn't find anything.
     */
    public CompletableFuture<Boolean> isChatLevelRewardSetup(long guildId, long roleId) {
        return getEntity(new ChatAutoRole(), "FROM ChatAutoRole WHERE guildRoleId.guildId=:gid AND guildRoleId.roleId=:rid", Map.of("gid", guildId, "rid", roleId)).thenApply(Objects::nonNull);
    }

    /**
     * Check if a Chat Level Reward has been set in our Database for this Server.
     *
     * @param guildId the ID of the Guild.
     * @param roleId  the ID of the Role.
     * @param level   the Level needed to get the Role.
     * @return {@link Boolean} as result if true, there is a role in our Database | if false, we couldn't find anything.
     */
<<<<<<< HEAD
    public CompletableFuture<Boolean> isChatLevelRewardSetup(long guildId, long roleId, long level) {
        return getEntity(new ChatAutoRole(), "FROM ChatAutoRole WHERE guildRoleId.guildId=:gid AND roleId=:rid AND level=:lvl", Map.of("gid", guildId, "rid", roleId, "lvl", level)).thenApply(Objects::nonNull);
=======
    public boolean isChatLevelRewardSetup(long guildId, long roleId, long level) {
        return getEntity(new ChatAutoRole(), "FROM ChatAutoRole WHERE guildRoleId.guildId=:gid AND guildRoleId.roleId=:rid AND level=:lvl", Map.of("gid", guildId, "rid", roleId, "lvl", level)) != null;
>>>>>>> da620ec7
    }

    //endregion

    //region Voice Rewards

    /**
     * Get the all Voice Rewards saved in our Database from the given Guild.
     *
     * @param guildId the ID of the Guild.
     * @return {@link Map<>} as List with all Role IDs and the needed Level.
     */
    public CompletableFuture<Map<Long, Long>> getVoiceLevelRewards(long guildId) {
        return getEntityList(new VoiceAutoRole(), "FROM VoiceAutoRole WHERE guildRoleId.guildId=:gid", Map.of("gid", guildId)).thenApply(x -> {
            // Create a new HashMap to save the Role Ids and their needed level.
            Map<Long, Long> rewards = new HashMap<>();

            x.forEach(voiceAutoRole -> rewards.put(voiceAutoRole.getLevel(), voiceAutoRole.getRoleId()));

            return rewards;
        });
    }

    /**
     * Add a Voice Level Reward Role in our Database.
     *
     * @param guildId the ID of the Guild.
     * @param roleId  the ID of the Role.
     * @param level   the Level required getting this Role.
     */
    public void addVoiceLevelReward(long guildId, long roleId, long level) {
        isVoiceLevelRewardSetup(guildId, roleId, level).thenAccept(x -> {
            if (x) return;

            // Add a new entry into the Database.
            updateEntity(new VoiceAutoRole(guildId, roleId, level));
        });
    }

    /**
     * Remove a Voice Level Reward Role from our Database.
     *
     * @param guildId the ID of the Guild.
     * @param level   the Level required getting this Role.
     */
    public void removeVoiceLevelReward(long guildId, long level) {
        getEntity(new VoiceAutoRole(), "FROM VoiceAutoRole WHERE guildRoleId.guildId=:gid AND level=:lvl",
                Map.of("gid", guildId, "lvl", level)).thenAccept(voiceAutoRole -> {
            if (voiceAutoRole == null) return;

            deleteEntity(voiceAutoRole);
        });
    }

    /**
     * Remove a Voice Level Reward Role from our Database.
     *
     * @param guildId the ID of the Guild.
     * @param roleId  the ID of the Role.
     * @param level   the Level required to get this Role.
     */
    public void removeVoiceLevelReward(long guildId, long roleId, long level) {
        getEntity(new VoiceAutoRole(), "FROM VoiceAutoRole WHERE guildRoleId.guildId=:gid AND guildRoleId.roleId=:rid AND LVL=:lvl",
                Map.of("gid", guildId, "rid", roleId, "lvl", level)).thenAccept(voiceAutoRole -> {
            if (voiceAutoRole == null) return;

            deleteEntity(voiceAutoRole);
        });
    }

    /**
     * Check if a Voice Level Reward has been set in our Database for this Server.
     *
     * @param guildId the ID of the Guild.
     * @return {@link Boolean} as result if true, there is a role in our Database | if false, we couldn't find anything.
     */
    public CompletableFuture<Boolean> isVoiceLevelRewardSetup(long guildId) {
        return getEntity(new VoiceAutoRole(), "FROM VoiceAutoRole WHERE guildRoleId.guildId=:gid", Map.of("gid", guildId)).thenApply(Objects::nonNull);
    }

    /**
     * Check if a Voice Level Reward has been set in our Database for this Server.
     *
     * @param guildId the ID of the Guild.
     * @param roleId  the ID of the Role.
     * @return {@link Boolean} as result if true, there is a role in our Database | if false, we couldn't find anything.
     */
    public CompletableFuture<Boolean> isVoiceLevelRewardSetup(long guildId, long roleId) {
        return getEntity(new VoiceAutoRole(), "FROM VoiceAutoRole WHERE guildRoleId.guildId=:gid AND guildRoleId.roleId=:rid", Map.of("gid", guildId, "rid", roleId)).thenApply(Objects::nonNull);
    }

    /**
     * Check if a Voice Level Reward has been set in our Database for this Server.
     *
     * @param guildId the ID of the Guild.
     * @param roleId  the ID of the Role.
     * @param level   the Level needed to get the Role.
     * @return {@link Boolean} as result if true, there is a role in our Database | if false, we couldn't find anything.
     */
    public CompletableFuture<Boolean> isVoiceLevelRewardSetup(long guildId, long roleId, long level) {
        return getEntity(new VoiceAutoRole(), "FROM VoiceAutoRole WHERE guildRoleId.guildId=:gid AND guildRoleId.roleId=:rid AND level=:lvl", Map.of("gid", guildId, "rid", roleId, "lvl", level)).thenApply(Objects::nonNull);
    }

    //endregion

    //endregion

    //endregion

    //region Invite

    /**
     * Get a List of every saved Invite from our Database.
     *
     * @param guildId the ID of the Guild.
     * @return {@link List<String>} as List with {@link Invite}.
     */
    public CompletableFuture<List<Invite>> getInvites(long guildId) {
        return getEntityList(new Invite(), "FROM Invite WHERE guildAndCode.guildId=:gid", Map.of("gid", guildId));
    }

    /**
     * Check if the given Invite Data is saved in our Database.
     *
     * @param guildId       the ID of the Guild.
     * @param inviteCreator the ID of the Invite Creator.
     * @param inviteCode    the Code of the Invite.
     * @return {@link Boolean} as Result if true, then it's saved in our Database | if false, we couldn't find anything.
     */
    public CompletableFuture<Boolean> existsInvite(long guildId, String inviteCreator, String inviteCode) {
        return getEntity(new Invite(), "FROM Invite WHERE guildAndCode.guildId=:gid AND userId=:uid AND guildAndCode.code=:code", Map.of("gid", guildId, "uid", inviteCreator, "code", inviteCode)).thenApply(Objects::nonNull);
    }

    /**
     * Remove an entry from our Database.
     *
     * @param guildId    the ID of the Guild.
     * @param inviteCode the Code of the Invite.
     */
    public void removeInvite(long guildId, String inviteCode) {
        deleteEntity(getInvite(guildId, inviteCode));
    }

    /**
     * Change the data of a saved Invite or create a new entry in our Database.
     *
     * @param guildId       the ID of the Guild.
     * @param inviteCreator the ID of the Invite Creator.
     * @param inviteCode    the Code of the Invite Code.
     * @param inviteUsage   the Usage count of the Invite.
     */
    public void setInvite(long guildId, long inviteCreator, String inviteCode, long inviteUsage) {
        updateEntity(new Invite(guildId, inviteCreator, inviteUsage, inviteCode));
    }

    /**
     * Get the Invite from our Database.
     *
     * @param guildId    the ID of the Guild.
     * @param inviteCode the Code of the Invite.
     * @return {@link Invite} as result if true, then it's saved in our Database | may be null.
     */
    public CompletableFuture<Invite> getInvite(long guildId, String inviteCode) {
        return getEntity(new Invite(), "FROM Invite WHERE guildAndCode.guildId=:gid AND guildAndCode.code=:code", Map.of("gid", guildId, "code", inviteCode));
    }

    /**
     * Get the Invite from our Database.
     *
     * @param guildId       the ID of the Guild.
     * @param inviteCreator the ID of the Invite Creator.
     * @param inviteCode    the Code of the Invite.
     * @return {@link Invite} as result if true, then it's saved in our Database | may be null.
     */
    public CompletableFuture<Invite> getInvite(long guildId, long inviteCreator, String inviteCode) {
        return getEntity(new Invite(), "FROM Invite WHERE guildAndCode.guildId=:gid AND userId=:uid AND guildAndCode.code=:code", Map.of("gid", guildId, "uid", inviteCreator, "code", inviteCode));
    }

    /**
     * Get the Invite from our Database.
     *
     * @param guildId       the ID of the Guild.
     * @param inviteCreator the ID of the Invite Creator.
     * @param inviteCode    the Code of the Invite.
     * @param inviteUsage   the Usage count of the Invite.
     * @return {@link Invite} as result if true, then it's saved in our Database | may be null.
     */
    public CompletableFuture<Invite> getInvite(long guildId, long inviteCreator, String inviteCode, long inviteUsage) {
        return getEntity(new Invite(), "FROM Invite WHERE guildAndCode.guildId=:gid AND userId=:uid AND guildAndCode.code=:code AND USES=:uses",
                Map.of("gid", guildId, "uid", inviteCreator, "code", inviteCode, "uses", inviteUsage));
    }

    /**
     * Remove an entry from our Database.
     *
     * @param guildId       the ID of the Guild.
     * @param inviteCreator the ID of the Invite Creator.
     * @param inviteCode    the Code of the Invite.
     */
    public void removeInvite(long guildId, long inviteCreator, String inviteCode) {
        deleteEntity(getInvite(guildId, inviteCreator, inviteCode));
    }

    /**
     * Remove an entry from our Database.
     *
     * @param guildId       the ID of the Guild.
     * @param inviteCreator the ID of the Invite Creator.
     * @param inviteCode    the Code of the Invite.
     * @param inviteUsage   the usage count of the Invite.
     */
    public void removeInvite(long guildId, long inviteCreator, String inviteCode, long inviteUsage) {
        deleteEntity(getInvite(guildId, inviteCreator, inviteCode, inviteUsage));
    }

    /**
     * Remove all entries from our Database.
     *
     * @param guildId the ID of the Guild.
     */
    public void clearInvites(long guildId) {
        getInvites(guildId).thenAccept(x -> x.forEach(this::deleteEntity));
    }

    //endregion

    //region Configuration

    //region Chat Protector / Word Blacklist

    /**
     * Get every blacklisted Word saved in our Database from the Guild.
     *
     * @param guildId the ID of the Guild.
     * @return {@link List<String>} as list with every blacklisted Word.
     */
    public CompletableFuture<List<String>> getChatProtectorWords(long guildId) {
        return getEntityList(new Blacklist(), "FROM Blacklist WHERE guildAndName.guildId = :gid", Map.of("gid", guildId)).thenApply(x -> x.stream().map(Blacklist::getWord).toList());
    }

    /**
     * Check if there is an entry in our Database for the wanted Guild.
     *
     * @param guildId the ID of the Guild.
     * @return {@link Boolean} as result. If true, there is an entry in our Database | If false, there is no entry in our Database.
     */
    public CompletableFuture<Boolean> isChatProtectorSetup(long guildId) {
        return getEntity(new Blacklist(), "FROM Blacklist WHERE guildAndName.guildId = :gid", Map.of("gid", guildId)).thenApply(Objects::nonNull);
    }

    /**
     * Check if there is an entry in our Database for the wanted Guild.
     *
     * @param guildId the ID of the Guild.
     * @param word    the Word that should be checked.
     * @return {@link Boolean} as result. If true, there is an entry in our Database | If false, there is no entry in our Database.
     */
    public CompletableFuture<Boolean> isChatProtectorSetup(long guildId, String word) {
        return getEntity(new Blacklist(), "FROM Blacklist WHERE guildAndName.guildId = :gid AND guildAndName.name = :word", Map.of("gid", guildId, "word", word)).thenApply(Objects::nonNull);
    }

    /**
     * Add a new Word to the blacklist for the given Guild.
     *
     * @param guildId the ID of the Guild.
     * @param word    the Word to be blocked.
     */
    public void addChatProtectorWord(long guildId, String word) {
        isChatProtectorSetup(guildId, word).thenAccept(isSetup -> {
            // Check if there is already an entry for it.
            if (isSetup) return;

            // If not, then just add it.
            updateEntity(new Blacklist(guildId, word));
        });
    }

    /**
     * Remove a Word from the blacklist for the given Guild.
     *
     * @param guildId the ID of the Guild.
     * @param word    the Word to be removed.
     */
    public void removeChatProtectorWord(long guildId, String word) {
        getEntity(new Blacklist(), "FROM Blacklist WHERE guildAndName.guildId = :gid AND guildAndName.name = :word",
                Map.of("gid", guildId, "word", word)).thenAccept(blacklist -> {
            // Check if there is no entry for it.
            if (blacklist == null) return;

            // If so, then delete it.
            deleteEntity(blacklist);
        });
    }

    //endregion

    //region Settings

    /**
     * Get the current Setting by the Guild and its Identifier.
     *
     * @param guildId     the ID of the Guild.
     * @param settingName the Identifier of the Setting.
     * @return {@link Setting} which stores every information needed.
     */
    public CompletableFuture<Setting> getSetting(long guildId, String settingName) {
        return getEntity(new Setting(), "FROM Setting WHERE settingId.guildId = :gid AND settingId.name = :name",
                Map.of("gid", guildId, "name", settingName)).thenApply(setting -> {
            // Check if there is an entry in the database.
            if (setting != null) {
                if (setting.getDisplayName() == null) {
                    Setting defaultSetting = SettingsManager.getDefault(settingName);

                    if (defaultSetting == null) {
                        log.info("Missing default for " + settingName + " in SettingsManager.");
                    } else {
                        setting.setDisplayName(defaultSetting.getDisplayName());
                        updateEntity(setting);
                    }
                }

                return setting;
            } else {
                Setting defaultSetting = SettingsManager.getDefault(settingName);

                if (defaultSetting == null) {
                    log.info("Missing default for " + settingName + " in SettingsManager.");
                    return null;
                }

                // Check if everything is alright with the config.
                checkSetting(guildId, settingName);

                defaultSetting.getSettingId().setGuildId(guildId);
                return defaultSetting;
            }
        });
    }

    /**
     * Get the every Setting by the Guild.
     *
     * @param guildId the ID of the Guild.
     * @return {@link List<Setting>} which is a List with every Setting that stores every information needed.
     */
    public CompletableFuture<List<Setting>> getAllSettings(long guildId) {
        return getEntityList(new Setting(), "FROM Setting WHERE settingId.guildId = :gid", Map.of("gid", guildId));
    }

    /**
     * Set the Setting by its Identifier.
     *
     * @param setting the Setting.
     */
    public void setSetting(Setting setting) {

        // Check if it is null.
        if (setting.getValue() == null) {
            Object defaultValue = SettingsManager.getDefaultValue(setting.getName());

            if (defaultValue == null) return;

            setting.setValue(defaultValue);
        }

        if (setting.getDisplayName() == null) {
            String defaultDisplayName = SettingsManager.getDefaultDisplayName(setting.getName());

            if (defaultDisplayName == null) return;

            setting.setDisplayName(defaultDisplayName);
        }

        getEntity(new Setting(), "FROM Setting WHERE settingId.guildId = :gid AND settingId.name = :name",
                Map.of("gid", setting.getGuildId(), "name", setting.getName())).thenAccept(databaseSetting -> {
            if (databaseSetting != null) {
                databaseSetting.setValue(setting.getValue());
                updateEntity(databaseSetting);
            } else {
                updateEntity(setting);
            }
        });
    }

    /**
     * Set the Setting by the Guild and its Identifier.
     *
     * @param guildId      the ID of the Guild.
     * @param settingName  the Identifier of the Setting.
     * @param settingValue the Value of the Setting.
     */
    public void setSetting(long guildId, String settingName, String settingDisplayName, Object settingValue) {
        setSetting(new Setting(guildId, settingName, settingDisplayName, settingValue));
    }

    /**
     * Check if there is a Setting entry for the Guild.
     *
     * @param guildId the ID of the Guild.
     * @param setting the Setting itself.
     * @return {@link Boolean} as result. If true, there is a Setting Entry for the Guild | if false, there is no Entry for it.
     */
    public CompletableFuture<Boolean> hasSetting(long guildId, Setting setting) {
        return hasSetting(guildId, setting.getName());
    }

    /**
     * Check if there is a Setting entry for the Guild.
     *
     * @param guildId     the ID of the Guild.
     * @param settingName the Identifier of the Setting.
     * @return {@link Boolean} as result. If true, there is a Setting Entry for the Guild | if false, there is no Entry for it.
     */
    public CompletableFuture<Boolean> hasSetting(long guildId, String settingName) {
        return getEntity(new Setting(), "FROM Setting WHERE settingId.guildId =:gid AND settingId.name =:name", Map.of("gid", guildId, "name", settingName)).thenApply(Objects::nonNull);
    }

    /**
     * Check if there is an entry for the Setting, if not, create one for every Setting that doesn't have an entry.
     *
     * @param guildId the ID of the Guild.
     * @param setting the Setting itself.
     */
    public void checkSetting(long guildId, Setting setting) {
        checkSetting(guildId, setting.getName());
    }

    /**
     * Check if there is an entry for the Setting, if not, create one for every Setting that doesn't have an entry.
     *
     * @param guildId     the ID of the Guild.
     * @param settingName the Identifier of the Setting.
     */
    public void checkSetting(long guildId, String settingName) {
        // Check if the Setting exists in our Database.
        hasSetting(guildId, settingName).thenAccept(hasSetting -> {
            // If not then creat every Setting that doesn't exist for the Guild.
            if (!hasSetting) {
                createSettings(guildId);
            }
        });
    }

    /**
     * Create Settings entries for the Guild
     *
     * @param guildId the ID of the Guild.
     */
    public void createSettings(long guildId) {
        SettingsManager.getSettings().forEach(setting -> {
            hasSetting(guildId, setting).thenAccept(hasSetting -> {
                // If not, then create every Setting that doesn't exist for the Guild.
                if (!hasSetting) {
                    setSetting(guildId, setting.getName(), setting.getDisplayName(), setting.getValue());
                }
            });
        });
    }

    //endregion

    //endregion

    //region Stats

    /**
     * Retrieve the Statistics of this day.
     *
     * @return the Statistics.
     */
    public CompletableFuture<Statistics> getStatisticsOfToday() {
        LocalDate today = LocalDate.now();
        return getStatistics(today.getDayOfMonth(), today.getMonthValue(), today.getYear());
    }

    /**
     * Retrieve the Statistics of this day.
     *
     * @param day   the day the statics has been taken from.
     * @param month the month the statics has been taken from.
     * @param year  the year the statics has been taken from.
     * @return the Statistics.
     */
    public CompletableFuture<Statistics> getStatistics(int day, int month, int year) {
        return getEntity(new Statistics(), "FROM Statistics WHERE day = :day AND month = :month AND year = :year", Map.of("day", day, "month", month, "year", year));
    }

    /**
     * Retrieve the Statistics of a month.
     *
     * @param month the month you want to receive the Statistics from.
     * @return all {@link Statistics} of the given month.
     */
    public CompletableFuture<List<Statistics>> getStatisticsOfMonth(int month) {
        return getEntityList(new Statistics(), "FROM Statistics WHERE month = :month", Map.of("month", month));
    }

    /**
     * Update or add new/existing Statistics.
     *
     * @param statisticObject the {@link JsonObject} for the statistic.
     */
    public void updateStatistic(JsonObject statisticObject) {
        LocalDate today = LocalDate.now();
        getEntity(new Statistics(), "FROM Statistics WHERE day = :day AND month = :month AND year = :year", Map.of("day", today.getDayOfMonth(), "month", today.getMonthValue(), "year", today.getYear())).thenAccept(statistics -> {
            if (statistics != null) {
                statistics.setStatsObject(statisticObject);
                updateEntity(statistics);
            } else {
                statistics = new Statistics(today.getDayOfMonth(), today.getMonthValue(), today.getYear(), statisticObject);
                updateEntity(statistics);
            }
        });
    }

    /**
     * Get the Stats of the Command.
     *
     * @param command the Command.
     * @return the Stats of the Command.
     */
    public CompletableFuture<CommandStats> getStatsCommandGlobal(String command) {
        return getEntity(new CommandStats(), "FROM CommandStats WHERE command = :command", Map.of("command", command));
    }

    /**
     * Get the Stats of the Command in the specific Guild.
     *
     * @param guildId the ID of the Guild.
     * @param command the Command.
     * @return the Stats of the Command.
     */
    public CompletableFuture<GuildCommandStats> getStatsCommand(long guildId, String command) {
        return getEntity(new GuildCommandStats(), "FROM GuildCommandStats WHERE guildId = :gid AND command = :command", Map.of("gid", guildId, "command", command));
    }

    /**
     * Get all the Command-Stats related to the given Guild.
     *
     * @param guildId the ID of the Guild.
     * @return all the Command-Stats related to the given Guild.
     */
    public CompletableFuture<List<GuildCommandStats>> getStats(long guildId) {
        return getEntityList(new GuildCommandStats(), "FROM GuildCommandStats WHERE guildId=:gid ORDER BY uses DESC", Map.of("gid", guildId), 5);
    }

    /**
     * Get all the Command-Stats globally.
     *
     * @return all the Command-Stats globally.
     */
    public CompletableFuture<List<CommandStats>> getStatsGlobal() {
        return getEntityList(new CommandStats(), "FROM CommandStats ORDER BY uses DESC", null, 5);
    }

    /**
     * Check if there is any saved Stats for the given Guild.
     *
     * @param guildId the ID of the Guild.
     * @return {@link Boolean} as result. If true, there is data saved in the Database | If false, there is no data saved.
     */
    public CompletableFuture<Boolean> isStatsSaved(long guildId) {
        return getEntity(new GuildCommandStats(), "FROM GuildCommandStats WHERE guildId = :gid ", Map.of("gid", guildId)).thenApply(Objects::nonNull);
    }

    /**
     * Check if there is any saved Stats for the given Guild and Command.
     *
     * @param guildId the ID of the Guild.
     * @param command the Name of the Command.
     * @return {@link Boolean} as result. If true, there is data saved in the Database | If false, there is no data saved.
     */
    public CompletableFuture<Boolean> isStatsSaved(long guildId, String command) {
        return getEntity(new GuildCommandStats(), "FROM GuildCommandStats WHERE guildId = :gid AND command = :command", Map.of("gid", guildId, "command", command)).thenApply(Objects::nonNull);
    }

    /**
     * Check if there is any saved Stats for the given Command.
     *
     * @param command the Name of the Command.
     * @return {@link Boolean} as result. If true, there is data saved in the Database | If false, there is no data saved.
     */
    public CompletableFuture<Boolean> isStatsSavedGlobal(String command) {
        return getEntity(new CommandStats(), "FROM CommandStats WHERE command = :command", Map.of("command", command)).thenApply(Objects::nonNull);
    }

    /**
     * Save the Stats of the Command in the Database.
     *
     * @param guildId the ID of the Guild.
     * @param command the Command.
     */
    public void addStats(long guildId, String command) {
        getStatisticsOfToday().thenAccept(
                stats -> {
                    JsonObject jsonObject = stats != null ? stats.getStatsObject() : new JsonObject();
                    JsonObject commandStats = stats != null && jsonObject.has("command") ? jsonObject.getAsJsonObject("command") : new JsonObject();

                    if (commandStats.has(command) && commandStats.get(command).isJsonPrimitive()) {
                        commandStats.addProperty(command, commandStats.getAsJsonPrimitive(command).getAsInt() + 1);
                    } else {
                        commandStats.addProperty(command, 1);
                    }

                    jsonObject.add("command", commandStats);

                    updateStatistic(jsonObject);

                    // Check if there is an entry.
                    isStatsSaved(guildId, command).thenAccept(x -> {
                        if (x) {
                            getStatsCommand(guildId, command).thenAccept(y -> {
                                y.setUses(y.getUses() + 1);
                                updateEntity(y);
                            });
                        } else {
                            updateEntity(new GuildCommandStats(0, guildId, command, 1));
                        }
                    });

                    // Check if there is an entry.
                    isStatsSavedGlobal(command).thenAccept(x -> {
                        if (x) {
                            getStatsCommandGlobal(command).thenAccept(y -> {
                                y.setUses(y.getUses() + 1);
                                updateEntity(y);
                            });
                        } else {
                            updateEntity(new CommandStats(command, 1));
                        }
                    });
                }
        );
    }

    //endregion

    //region Opt-out

    /**
     * Check if the given User is opted out.
     *
     * @param guildId the ID of the Guild.
     * @param userId  the ID of the User.
     * @return {@link Boolean} as result. If true, the User is opted out | If false, the User is not opted out.
     */
    public CompletableFuture<Boolean> isOptOut(long guildId, long userId) {
        // Creating an SQL Statement to check if there is an entry in the Opt-out Table by the Guild ID and User ID
        return getEntity(new OptOut(), "FROM OptOut WHERE guildUserId.guildId=:gid AND guildUserId.userId=:uid", Map.of("gid", guildId, "uid", userId)).thenApply(Objects::nonNull);
    }

    /**
     * Opt a User out of the given Guild.
     *
     * @param guildId the ID of the Guild.
     * @param userId  the ID of the User.
     */
    public void optOut(long guildId, long userId) {
        isOptOut(guildId, userId).thenAccept(optedOut -> {
            if (!optedOut) {
                updateEntity(new OptOut(guildId, userId));
            }
        });
    }

    /**
     * Opt in a User to the given Guild.
     *
     * @param guildId the ID of the Guild.
     * @param userId  the ID of the User.
     */
    public void optIn(long guildId, long userId) {
        getEntity(new OptOut(), "FROM OptOut WHERE guildUserId.guildId=:gid AND guildUserId.userId=:uid",
                Map.of("gid", guildId, "uid", userId)).thenAccept(this::deleteEntity);
    }

    //endregion

    //region Birthday

    /**
     * Store the birthday of the user in the database
     *
     * @param guildId   the ID of the Guild.
     * @param channelId the ID of the Channel.
     * @param userId    the ID of the User.
     * @param birthday  the birthday of the user.
     */
    public void addBirthday(long guildId, long channelId, long userId, String birthday) {
        try {
            BirthdayWish newBirthday = new BirthdayWish(guildId, channelId, userId, new SimpleDateFormat("dd.MM.yyyy").parse(birthday));
            updateEntity(newBirthday);
        } catch (Exception exception) {
            log.error("Couldn't save birthday!", exception);
            Sentry.captureException(exception);
        }
    }

    /**
     * Check if there is any saved birthday for the given User.
     *
     * @param guildId the ID of the Guild.
     * @param userId  the ID of the User.
     */
    public void removeBirthday(long guildId, long userId) {
        getEntity(new BirthdayWish(), "FROM BirthdayWish WHERE guildId=:gid AND userId=:uid", Map.of("gid", guildId, "uid", userId)).thenAccept(this::deleteEntity);
    }

    /**
     * Check if a birthday is saved for the given User.
     *
     * @param guildId the ID of the Guild.
     * @param userId  the ID of the User.
     * @return {@link Boolean} as result. If true, there is data saved in the Database | If false, there is no data saved.
     */
    public CompletableFuture<Boolean> isBirthdaySaved(long guildId, long userId) {
        return getEntity(new BirthdayWish(), "FROM BirthdayWish WHERE guildId=:gid AND userId=:uid", Map.of("gid", guildId, "uid", userId)).thenApply(Objects::nonNull);
    }

    /**
     * Get the birthday of the given User.
     *
     * @param guildId the ID of the Guild.
     * @param userId  the ID of the User.
     * @return {@link BirthdayWish} as result. If true, there is data saved in the Database | If false, there is no data saved.
     */
    public CompletableFuture<BirthdayWish> getBirthday(long guildId, long userId) {
        return getEntity(new BirthdayWish(), "FROM BirthdayWish WHERE guildId=:gid AND userId=:uid", Map.of("gid", guildId, "uid", userId));
    }

    /**
     * Get all saved birthdays.
     *
     * @param guildId the ID of the Guild.
     * @return {@link List} of {@link BirthdayWish} as result. If true, there is data saved in the Database | If false, there is no data saved.
     */
    public CompletableFuture<List<BirthdayWish>> getBirthdays(long guildId) {
        return getEntityList(new BirthdayWish(), "FROM BirthdayWish WHERE guildId=:gid", Map.of("gid", guildId));
    }

    /**
     * Get all saved birthdays.
     *
     * @return {@link List} of {@link BirthdayWish} as result. If true, there is data saved in the Database | If false, there is no data saved.
     */
    public CompletableFuture<List<BirthdayWish>> getBirthdays() {
        return getEntityList(new BirthdayWish(), "FROM BirthdayWish", Map.of());
    }

    //endregion

    //region Data delete

    /**
     * Delete Data saved in our Database by the given Guild ID.
     *
     * @param guildId the ID of the Guild.
     */
    public void deleteAllData(long guildId) {
        Set<Class<?>> classSet = new Reflections(
                ConfigurationBuilder
                        .build()
                        .forPackage("de.presti.ree6.sql.entities", ClasspathHelper.staticClassLoader()))
                .getTypesAnnotatedWith(Table.class);
        for (Class<?> clazz : classSet) {
            if (clazz.isAnnotationPresent(Table.class)) {
                Table table = clazz.getAnnotation(Table.class);
                try {
                    sqlConnector.querySQL("DELETE FROM " + table.name() + " WHERE GID=?", true, guildId);
                } catch (Exception ignore) {
                }

                try {
                    sqlConnector.querySQL("DELETE FROM " + table.name() + " WHERE GUILDID=?", true, guildId);
                } catch (Exception ignore) {
                }
            }
        }
    }

    //endregion

    //region Entity-System

    /**
     * Update an Entity in the Database.
     *
     * @param <R> The Class-Entity.
     * @param r   The Class-Entity to update.
     * @return the new update entity.
     */
    public <R> CompletableFuture<R> updateEntity(R r) {
        return CompletableFuture.supplyAsync(() -> updateEntityInternal(r));
    }

    private <R> R updateEntityInternal(R r) {
        if (r == null) return null;

        if (!sqlConnector.isConnected()) {
            if (sqlConnector.connectedOnce()) {
                sqlConnector.connectToSQLServer();
                return updateEntityInternal(r);
            }
        }

        // TODO:: Need a better way to handle this.
        if (r instanceof Punishments punishments) {
            if (punishments.getId() <= 0) {
                ((Punishments) r).getGuildAndId().setId(getNextId(r));
            }
        } else if (r instanceof ScheduledMessage scheduledMessage) {
            if (scheduledMessage.getId() <= 0) {
                ((ScheduledMessage) r).getGuildAndId().setId(getNextId(r));
            }
        } else if (r instanceof WebhookSocial webhookSocial) {
            if (webhookSocial.getId() <= 0) {
                ((WebhookSocial) r).getGuildAndId().setId(getNextId(r));
            }
        }

        try (Session session = SQLSession.getSessionFactory().openSession()) {

            session.beginTransaction();

            R newEntity = session.merge(r);

            session.getTransaction().commit();

            return newEntity;
        } catch (PersistenceException exception) {
            if (!sqlConnector.connectedSecond()) {
                if (exception.getCause() instanceof JDBCConnectionException jdbcConnectionException) {
                    if (jdbcConnectionException.getSQLException() instanceof SQLNonTransientConnectionException) {
                        sqlConnector.connectToSQLServer();
                        sqlConnector.setConnectedSecond(true);
                        return updateEntityInternal(r);
                    }
                }
            } else {
                sqlConnector.setConnectedSecond(false);
            }

            throw exception;
        } catch (Exception exception) {
            Sentry.captureException(exception);
            log.error("Failed to update Entity", exception);
            throw exception;
        }
    }

    private <R> long getNextId(R r) {
        List<R> entityList = getEntityListInternal(r, "select max(guildAndId.id) from " + r.getClass().getName(), null, false, 1);

        if (entityList.isEmpty()) return 1;

        Object databaseReturnValue = entityList.get(0);

        long maxId = 0;

        if (databaseReturnValue != null) {
            maxId = (Long) databaseReturnValue;
        }

        return maxId + 1;
    }

    /**
     * Delete an entity from the database
     *
     * @param <R> The Class-Entity.
     * @param r   The Class-Entity to delete.
     */
    public <R> void deleteEntity(R r) {
        if (r == null) return;

        if (!sqlConnector.isConnected()) {
            if (sqlConnector.connectedOnce()) {
                sqlConnector.connectToSQLServer();
                deleteEntity(r);
            }
        }

        try (Session session = SQLSession.getSessionFactory().openSession()) {

            session.beginTransaction();

            session.remove(r);

            session.getTransaction().commit();
        } catch (Exception exception) {
            Sentry.captureException(exception);
            log.error("Failed to delete Entity", exception);
            throw exception;
        }
    }

    /**
     * Constructs a new mapped Version of the Entity-class.
     *
     * @param <R>        The Class-Entity.
     * @param r          The Class-Entity to get.
     * @param sqlQuery   the SQL-Query.
     * @param parameters all parameters.
     * @return The mapped entity.
     */
    public <R> CompletableFuture<List<R>> getEntityList(@NotNull R r, @NotNull String sqlQuery, @Nullable Map<String, Object> parameters) {
        return getEntityList(r, sqlQuery, parameters, false, 0);
    }

    /**
     * Constructs a new mapped Version of the Entity-class.
     *
     * @param <R>        The Class-Entity.
     * @param r          The Class-Entity to get.
     * @param sqlQuery   the SQL-Query.
     * @param parameters all parameters.
     * @param limit      the result limit of the query.
     * @return The mapped entity.
     */
    public <R> CompletableFuture<List<R>> getEntityList(@NotNull R r, @NotNull String sqlQuery, @Nullable Map<String, Object> parameters, int limit) {
        return getEntityList(r, sqlQuery, parameters, false, limit);
    }

    /**
     * Constructs a new mapped Version of the Entity-class.
     *
     * @param <R>            The Class-Entity.
     * @param r              The Class-Entity to get.
     * @param sqlQuery       the SQL-Query.
     * @param parameters     all parameters.
     * @param useNativeQuery if true, use native query, else use hibernate query.
     * @param limit          the result limit of the query.
     * @return The mapped entity.
     */
    public <R> CompletableFuture<List<R>> getEntityList(@NotNull R r, @NotNull String sqlQuery, @Nullable Map<String, Object> parameters, boolean useNativeQuery, int limit) {
        return CompletableFuture.supplyAsync(() -> getEntityListInternal(r, sqlQuery, parameters, useNativeQuery, limit));
    }

    /**
     * Constructs a new mapped Version of the Entity-class.
     *
     * @param <R>            The Class-Entity.
     * @param r              The Class-Entity to get.
     * @param sqlQuery       the SQL-Query.
     * @param parameters     all parameters.
     * @param useNativeQuery if true, use native query, else use hibernate query.
     * @param limit          the result limit of the query.
     * @return The mapped entity.
     */
    private <R> List<R> getEntityListInternal(@NotNull R r, @NotNull String sqlQuery, @Nullable Map<String, Object> parameters, boolean useNativeQuery, int limit) {
        sqlQuery = sqlQuery.isBlank() ? (useNativeQuery ? "SELECT * FROM " : "FROM ") + r.getClass().getSimpleName() : sqlQuery;

        try (Session session = SQLSession.getSessionFactory().openSession()) {

            session.beginTransaction();

            Query<R> query;

            if (useNativeQuery) {
                query = (Query<R>) session.createNativeQuery(sqlQuery, r.getClass());
            } else {
                query = (Query<R>) session.createQuery(sqlQuery, r.getClass());
            }

            if (parameters != null) {
                for (Map.Entry<String, Object> entry : parameters.entrySet()) {
                    query.setParameter(entry.getKey(), entry.getValue());
                }
            }

            if (limit > 0) query.setMaxResults(limit);

            session.getTransaction().commit();

            return query.getResultList();
        } catch (Exception exception) {
            Sentry.captureException(exception);
            log.error("Failed to get Entity List", exception);
            throw exception;
        }
    }

    /**
     * Constructs a query for the given Class-Entity, and returns a mapped Version of the given Class-Entity.
     *
     * @param <R>        The Class-Entity.
     * @param r          The Class-Entity to get.
     * @param sqlQuery   The query to use.
     * @param parameters The arguments to use.
     * @return The mapped Version of the given Class-Entity.
     */
    public <R> CompletableFuture<R> getEntity(@NotNull R r, @NotNull String sqlQuery, @Nullable Map<String, Object> parameters) {
        return getEntity(r, sqlQuery, parameters, false);
    }

    /**
     * Constructs a query for the given Class-Entity, and returns a mapped Version of the given Class-Entity.
     *
     * @param <R>            The Class-Entity.
     * @param r              The Class-Entity to get.
     * @param sqlQuery       The query to use.
     * @param parameters     The arguments to use.
     * @param useNativeQuery if true, use native query, else use hibernate query.
     * @return The mapped Version of the given Class-Entity.
     */
    public <R> CompletableFuture<R> getEntity(@NotNull R r, @NotNull String sqlQuery, @Nullable Map<String, Object> parameters, boolean useNativeQuery) {
        return CompletableFuture.supplyAsync(() -> getEntityInternal(r, sqlQuery, parameters, useNativeQuery));
    }

    /**
     * Constructs a query for the given Class-Entity, and returns a mapped Version of the given Class-Entity.
     *
     * @param <R>            The Class-Entity.
     * @param r              The Class-Entity to get.
     * @param sqlQuery       The query to use.
     * @param parameters     The arguments to use.
     * @param useNativeQuery if true, use native query, else use hibernate query.
     * @return The mapped Version of the given Class-Entity.
     */
    private <R> R getEntityInternal(@NotNull R r, @NotNull String sqlQuery, @Nullable Map<String, Object> parameters, boolean useNativeQuery) {
        sqlQuery = sqlQuery.isEmpty() ? (useNativeQuery ? "SELECT * FROM " : "FROM ") + r.getClass().getSimpleName() : sqlQuery;

        try (Session session = SQLSession.getSessionFactory().openSession()) {

            session.beginTransaction();

            Query<R> query;

            if (useNativeQuery) {
                query = (Query<R>) session.createNativeQuery(sqlQuery, r.getClass());
            } else {
                query = (Query<R>) session.createQuery(sqlQuery, r.getClass());
            }

            if (parameters != null) {
                for (Map.Entry<String, Object> entry : parameters.entrySet()) {
                    query.setParameter(entry.getKey(), entry.getValue());
                }
            }

            session.getTransaction().commit();

            return query.setMaxResults(1).getSingleResultOrNull();
        } catch (Exception exception) {
            Sentry.captureException(exception);
            log.error("Failed to get Entity", exception);
            throw exception;
        }
    }

    //endregion
}<|MERGE_RESOLUTION|>--- conflicted
+++ resolved
@@ -1418,13 +1418,8 @@
      * @param level   the Level needed to get the Role.
      * @return {@link Boolean} as result if true, there is a role in our Database | if false, we couldn't find anything.
      */
-<<<<<<< HEAD
     public CompletableFuture<Boolean> isChatLevelRewardSetup(long guildId, long roleId, long level) {
-        return getEntity(new ChatAutoRole(), "FROM ChatAutoRole WHERE guildRoleId.guildId=:gid AND roleId=:rid AND level=:lvl", Map.of("gid", guildId, "rid", roleId, "lvl", level)).thenApply(Objects::nonNull);
-=======
-    public boolean isChatLevelRewardSetup(long guildId, long roleId, long level) {
-        return getEntity(new ChatAutoRole(), "FROM ChatAutoRole WHERE guildRoleId.guildId=:gid AND guildRoleId.roleId=:rid AND level=:lvl", Map.of("gid", guildId, "rid", roleId, "lvl", level)) != null;
->>>>>>> da620ec7
+        return getEntity(new ChatAutoRole(), "FROM ChatAutoRole WHERE guildRoleId.guildId=:gid AND guildRoleId.roleId=:rid AND level=:lvl", Map.of("gid", guildId, "rid", roleId, "lvl", level)).thenApply(Objects::nonNull);
     }
 
     //endregion
