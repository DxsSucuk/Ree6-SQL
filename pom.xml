--- conflicted
+++ resolved
@@ -48,45 +48,34 @@
             <version>5.0.1</version>
         </dependency>
         <dependency>
-<<<<<<< HEAD
+            <groupId>org.hibernate.orm</groupId>
+            <artifactId>hibernate-hikaricp</artifactId>
+            <version>6.1.6.Final</version>
+        </dependency>
+
+        <!-- Jakarta -->
+
+        <dependency>
+            <groupId>jakarta.persistence</groupId>
+            <artifactId>jakarta.persistence-api</artifactId>
+            <version>3.1.0</version>
+        </dependency>
+        <dependency>
+            <groupId>jakarta.transaction</groupId>
+            <artifactId>jakarta.transaction-api</artifactId>
+            <version>2.0.1</version>
+        </dependency>
+        <dependency>
+            <groupId>jakarta.xml.bind</groupId>
+            <artifactId>jakarta.xml.bind-api</artifactId>
+            <version>4.0.0</version>
+        </dependency>
+
+        <!-- JDBC -->
+        <dependency>
             <groupId>org.mariadb.jdbc</groupId>
             <artifactId>mariadb-java-client</artifactId>
             <version>3.1.2</version>
-        </dependency>
-        <dependency>
-            <groupId>org.xerial</groupId>
-            <artifactId>sqlite-jdbc</artifactId>
-            <version>3.40.0.0</version>
-=======
-            <groupId>org.hibernate.orm</groupId>
-            <artifactId>hibernate-hikaricp</artifactId>
-            <version>6.1.6.Final</version>
->>>>>>> 8e7b5b6a
-        </dependency>
-
-        <!-- Jakarta -->
-
-        <dependency>
-            <groupId>jakarta.persistence</groupId>
-            <artifactId>jakarta.persistence-api</artifactId>
-            <version>3.1.0</version>
-        </dependency>
-        <dependency>
-            <groupId>jakarta.transaction</groupId>
-            <artifactId>jakarta.transaction-api</artifactId>
-            <version>2.0.1</version>
-        </dependency>
-        <dependency>
-            <groupId>jakarta.xml.bind</groupId>
-            <artifactId>jakarta.xml.bind-api</artifactId>
-            <version>4.0.0</version>
-        </dependency>
-
-        <!-- JDBC -->
-        <dependency>
-            <groupId>org.mariadb.jdbc</groupId>
-            <artifactId>mariadb-java-client</artifactId>
-            <version>3.1.1</version>
         </dependency>
         <dependency>
             <groupId>org.xerial</groupId>
